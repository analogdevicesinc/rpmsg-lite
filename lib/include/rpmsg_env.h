/*
 * Copyright (c) 2014, Mentor Graphics Corporation
 * Copyright (c) 2015 Xilinx, Inc.
 * Copyright (c) 2016 Freescale Semiconductor, Inc.
 * Copyright 2016-2021 NXP
 * Copyright 2021 ACRIOS Systems s.r.o.
 * All rights reserved.
 *
 * Redistribution and use in source and binary forms, with or without
 * modification, are permitted provided that the following conditions are met:
 *
 * 1. Redistributions of source code must retain the above copyright notice,
 *    this list of conditions and the following disclaimer.
 * 2. Redistributions in binary form must reproduce the above copyright notice,
 *    this list of conditions and the following disclaimer in the documentation
 *    and/or other materials provided with the distribution.
 * 3. Neither the name of the copyright holder nor the names of its
 *    contributors may be used to endorse or promote products derived from this
 *    software without specific prior written permission.
 *
 * THIS SOFTWARE IS PROVIDED BY THE COPYRIGHT HOLDERS AND CONTRIBUTORS "AS IS"
 * AND ANY EXPRESS OR IMPLIED WARRANTIES, INCLUDING, BUT NOT LIMITED TO, THE
 * IMPLIED WARRANTIES OF MERCHANTABILITY AND FITNESS FOR A PARTICULAR PURPOSE
 * ARE DISCLAIMED. IN NO EVENT SHALL THE COPYRIGHT HOLDER OR CONTRIBUTORS BE
 * LIABLE FOR ANY DIRECT, INDIRECT, INCIDENTAL, SPECIAL, EXEMPLARY, OR
 * CONSEQUENTIAL DAMAGES (INCLUDING, BUT NOT LIMITED TO, PROCUREMENT OF
 * SUBSTITUTE GOODS OR SERVICES; LOSS OF USE, DATA, OR PROFITS; OR BUSINESS
 * INTERRUPTION) HOWEVER CAUSED AND ON ANY THEORY OF LIABILITY, WHETHER IN
 * CONTRACT, STRICT LIABILITY, OR TORT (INCLUDING NEGLIGENCE OR OTHERWISE)
 * ARISING IN ANY WAY OUT OF THE USE OF THIS SOFTWARE, EVEN IF ADVISED OF THE
 * POSSIBILITY OF SUCH DAMAGE.
 */

/**************************************************************************
 * FILE NAME
 *
 *       rpmsg_env.h
 *
 * COMPONENT
 *
 *         OpenAMP stack.
 *
 * DESCRIPTION
 *
 *       This file defines abstraction layer for OpenAMP stack. The implementor
 *       must provide definition of all the functions.
 *
 * DATA STRUCTURES
 *
 *        none
 *
 * FUNCTIONS
 *
 *       env_allocate_memory
 *       env_free_memory
 *       env_memset
 *       env_memcpy
 *       env_strncpy
 *       env_print
 *       env_map_vatopa
 *       env_map_patova
 *       env_mb
 *       env_rmb
 *       env_wmb
 *       env_create_mutex
 *       env_delete_mutex
 *       env_lock_mutex
 *       env_unlock_mutex
 *       env_sleep_msec
 *       env_disable_interrupt
 *       env_enable_interrupt
 *       env_create_queue
 *       env_delete_queue
 *       env_put_queue
 *       env_get_queue
 *
 **************************************************************************/
#ifndef RPMSG_ENV_H_
#define RPMSG_ENV_H_

#include <stdint.h>
#include "rpmsg_default_config.h"
#include "rpmsg_env_specific.h"
#include "rpmsg_platform.h"

/*!
 * env_init
 *
 * Initializes OS/BM environment.
 *
 * @param env_context        Pointer to preallocated environment context data
 * @param env_init_data      Initialization data for the environment layer
 *
 * @returns - execution status
 */
#if defined(RL_USE_ENVIRONMENT_CONTEXT) && (RL_USE_ENVIRONMENT_CONTEXT == 1)
int32_t env_init(void **env_context, void *env_init_data);
#else
int32_t env_init(void);
#endif

/*!
 * env_deinit
 *
 * Uninitializes OS/BM environment.
 *
 * @param env_context   Pointer to environment context data
 *
 * @returns - execution status
 */
#if defined(RL_USE_ENVIRONMENT_CONTEXT) && (RL_USE_ENVIRONMENT_CONTEXT == 1)
int32_t env_deinit(void *env_context);
#else
int32_t env_deinit(void);
#endif

/*!
 * -------------------------------------------------------------------------
 *
 * Dynamic memory management functions. The parameters
 * are similar to standard c functions.
 *
 *-------------------------------------------------------------------------
 **/

/*!
 * env_allocate_memory
 *
 * Allocates memory with the given size.
 *
 * @param size - size of memory to allocate
 *
 * @return - pointer to allocated memory
 */
void *env_allocate_memory(uint32_t size);

/*!
 * env_free_memory
 *
 * Frees memory pointed by the given parameter.
 *
 * @param ptr - pointer to memory to free
 */
void env_free_memory(void *ptr);

/*!
 * -------------------------------------------------------------------------
 *
 * RTL Functions
 *
 *-------------------------------------------------------------------------
 */

void env_memset(void *ptr, int32_t value, uint32_t size);
void env_memcpy(void *dst, void const *src, uint32_t len);
int32_t env_strcmp(const char *dst, const char *src);
void env_strncpy(char *dest, const char *src, uint32_t len);
int32_t env_strncmp(char *dest, const char *src, uint32_t len);
#ifdef MCUXPRESSO_SDK
/* MCUXpresso_SDK's PRINTF used in SDK examples */
#include "fsl_debug_console.h"
<<<<<<< HEAD
#if defined SDK_DEBUGCONSOLE && (SDK_DEBUGCONSOLE != DEBUGCONSOLE_DISABLE)
#define env_print(...) (void)PRINTF(__VA_ARGS__)
#else
#define env_print(...)
#endif
=======
#define env_print(...) PRINTF(__VA_ARGS__)
>>>>>>> d484d8dd
#else
/* When RPMsg_Lite being used outside of MCUXpresso_SDK use your own env_print
   implemenetation to avoid conflict with Misra 21.6 rule */
#include <stdio.h>
#define env_print(...) printf(__VA_ARGS__)
#endif /* MCUXPRESSO_SDK */

/*!
 *-----------------------------------------------------------------------------
 *
 *  Functions to convert physical address to virtual address and vice versa.
 *
 *-----------------------------------------------------------------------------
 */

/*!
 * env_map_vatopa
 *
 * Converts logical address to physical address
 *
 * @param env       Pointer to environment context data
 * @param address   Pointer to logical address
 *
 * @return  - physical address
 */
#if defined(RL_USE_ENVIRONMENT_CONTEXT) && (RL_USE_ENVIRONMENT_CONTEXT == 1)
uint32_t env_map_vatopa(void *env, void *address);
#else
uint32_t env_map_vatopa(void *address);
#endif

/*!
 * env_map_patova
 *
 * Converts physical address to logical address
 *
 * @param env_context   Pointer to environment context data
 * @param address       Pointer to physical address
 *
 * @return  - logical address
 *
 */
#if defined(RL_USE_ENVIRONMENT_CONTEXT) && (RL_USE_ENVIRONMENT_CONTEXT == 1)
void *env_map_patova(void *env, uint32_t address);
#else
void *env_map_patova(uint32_t address);
#endif

/*!
 *-----------------------------------------------------------------------------
 *
 *  Abstractions for memory barrier instructions.
 *
 *-----------------------------------------------------------------------------
 */

/*!
 * env_mb
 *
 * Inserts memory barrier.
 */

void env_mb(void);

/*!
 * env_rmb
 *
 * Inserts read memory barrier
 */

void env_rmb(void);

/*!
 * env_wmb
 *
 * Inserts write memory barrier
 */

void env_wmb(void);

/*!
 *-----------------------------------------------------------------------------
 *
 *  Abstractions for OS lock primitives.
 *
 *-----------------------------------------------------------------------------
 */

/*!
 * env_create_mutex
 *
 * Creates a mutex with given initial count.
 *
 * @param lock -  pointer to created mutex
 * @param count - initial count 0 or 1
 * @param context - context for mutex
 *
 * @return - status of function execution
 */
#if defined(RL_USE_STATIC_API) && (RL_USE_STATIC_API == 1)
int32_t env_create_mutex(void **lock, int32_t count, void *context);
#else
int32_t env_create_mutex(void **lock, int32_t count);
#endif

/*!
 * env_delete_mutex
 *
 * Deletes the given lock.
 *
 * @param lock - mutex to delete
 */

void env_delete_mutex(void *lock);

/*!
 * env_lock_mutex
 *
 * Tries to acquire the lock, if lock is not available then call to
 * this function will suspend.
 *
 * @param lock - mutex to lock
 *
 */

void env_lock_mutex(void *lock);

/*!
 * env_unlock_mutex
 *
 * Releases the given lock.
 *
 * @param lock - mutex to unlock
 */

void env_unlock_mutex(void *lock);

/*!
 * env_create_sync_lock
 *
 * Creates a synchronization lock primitive. It is used
 * when signal has to be sent from the interrupt context to main
 * thread context.
 *
 * @param lock  - pointer to created sync lock object
 * @param state - initial state , lock or unlocked
 * @param context - context for lock
 *
 * @returns - status of function execution
 */
#define LOCKED   0
#define UNLOCKED 1

#if defined(RL_USE_STATIC_API) && (RL_USE_STATIC_API == 1)
int32_t env_create_sync_lock(void **lock, int32_t state, void *context);
#else
int32_t env_create_sync_lock(void **lock, int32_t state);
#endif

/*!
 * env_create_sync_lock
 *
 * Deletes given sync lock object.
 *
 * @param lock  - sync lock to delete.
 *
 */

void env_delete_sync_lock(void *lock);

/*!
 * env_acquire_sync_lock
 *
 * Tries to acquire the sync lock.
 *
 * @param lock  - sync lock to acquire.
 */
void env_acquire_sync_lock(void *lock);

/*!
 * env_release_sync_lock
 *
 * Releases synchronization lock.
 *
 * @param lock  - sync lock to release.
 */
void env_release_sync_lock(void *lock);

/*!
 * env_sleep_msec
 *
 * Suspends the calling thread for given time in msecs.
 *
 * @param num_msec -  delay in msecs
 */
void env_sleep_msec(uint32_t num_msec);

/*!
 * env_register_isr
 *
 * Registers interrupt handler data for the given interrupt vector.
 *
 * @param env           Pointer to environment context data
 * @param vector_id     Virtual interrupt vector number
 * @param data          Interrupt handler data (virtqueue)
 */
#if defined(RL_USE_ENVIRONMENT_CONTEXT) && (RL_USE_ENVIRONMENT_CONTEXT == 1)
void env_register_isr(void *env, uint32_t vector_id, void *data);
#else
void env_register_isr(uint32_t vector_id, void *data);
#endif

/*!
 * env_unregister_isr
 *
 * Unregisters interrupt handler data for the given interrupt vector.
 *
 * @param env           Pointer to environment context data
 * @param vector_id     Virtual interrupt vector number
 */
#if defined(RL_USE_ENVIRONMENT_CONTEXT) && (RL_USE_ENVIRONMENT_CONTEXT == 1)
void env_unregister_isr(void *env, uint32_t vector_id);
#else
void env_unregister_isr(uint32_t vector_id);
#endif

/*!
 * env_enable_interrupt
 *
 * Enables the given interrupt
 *
 * @param env           Pointer to environment context data
 * @param vector_id     Virtual interrupt vector number
 */
#if defined(RL_USE_ENVIRONMENT_CONTEXT) && (RL_USE_ENVIRONMENT_CONTEXT == 1)
void env_enable_interrupt(void *env, uint32_t vector_id);
#else
void env_enable_interrupt(uint32_t vector_id);
#endif

/*!
 * env_disable_interrupt
 *
 * Disables the given interrupt.
 *
 * @param env           Pointer to environment context data
 * @param vector_id     Virtual interrupt vector number
 */
#if defined(RL_USE_ENVIRONMENT_CONTEXT) && (RL_USE_ENVIRONMENT_CONTEXT == 1)
void env_disable_interrupt(void *env, uint32_t vector_id);
#else
void env_disable_interrupt(uint32_t vector_id);
#endif

/*!
 * env_map_memory
 *
 * Enables memory mapping for given memory region.
 *
 * @param pa   - physical address of memory
 * @param va   - logical address of memory
 * @param size - memory size
 * param flags - flags for cache/uncached  and access type
 *
 * Currently only first byte of flag parameter is used and bits mapping is defined as follow;
 *
 * Cache bits
 * 0x0000_0001 = No cache
 * 0x0000_0010 = Write back
 * 0x0000_0100 = Write through
 * 0x0000_x000 = Not used
 *
 * Memory types
 *
 * 0x0001_xxxx = Memory Mapped
 * 0x0010_xxxx = IO Mapped
 * 0x0100_xxxx = Shared
 * 0x1000_xxxx = TLB
 */

/* Macros for caching scheme used by the shared memory */
#define UNCACHED (1 << 0)
#define WB_CACHE (1 << 1)
#define WT_CACHE (1 << 2)

/* Memory Types */
#define MEM_MAPPED (1 << 4)
#define IO_MAPPED  (1 << 5)
#define SHARED_MEM (1 << 6)
#define TLB_MEM    (1 << 7)

void env_map_memory(uint32_t pa, uint32_t va, uint32_t size, uint32_t flags);

/*!
 * env_get_timestamp
 *
 * Returns a 64 bit time stamp.
 *
 *
 */
uint64_t env_get_timestamp(void);

/*!
 * env_disable_cache
 *
 * Disables system caches.
 *
 */

void env_disable_cache(void);

typedef void LOCK;

/*!
 * env_create_queue
 *
 * Creates a message queue.
 *
 * @param queue      Pointer to created queue
 * @param length     Maximum number of elements in the queue
 * @param item_size  Queue element size in bytes
 * @param queue_static_storage Pointer to queue static storage buffer
 * @param queue_static_context Pointer to queue static context
 *
 * @return - status of function execution
 */
#if defined(RL_USE_STATIC_API) && (RL_USE_STATIC_API == 1)
int32_t env_create_queue(void **queue,
                         int32_t length,
                         int32_t element_size,
                         uint8_t *queue_static_storage,
                         rpmsg_static_queue_ctxt *queue_static_context);
#else
int32_t env_create_queue(void **queue, int32_t length, int32_t element_size);
#endif

/*!
 * env_delete_queue
 *
 * Deletes the message queue.
 *
 * @param queue   Queue to delete
 */

void env_delete_queue(void *queue);

/*!
 * env_put_queue
 *
 * Put an element in a queue.
 *
 * @param queue       Queue to put element in
 * @param msg         Pointer to the message to be put into the queue
 * @param timeout_ms  Timeout in ms
 *
 * @return - status of function execution
 */

int32_t env_put_queue(void *queue, void *msg, uint32_t timeout_ms);

/*!
 * env_get_queue
 *
 * Get an element out of a queue.
 *
 * @param queue       Queue to get element from
 * @param msg         Pointer to a memory to save the message
 * @param timeout_ms  Timeout in ms
 *
 * @return - status of function execution
 */

int32_t env_get_queue(void *queue, void *msg, uint32_t timeout_ms);

/*!
 * env_get_current_queue_size
 *
 * Get current queue size.
 *
 * @param queue    Queue pointer
 *
 * @return - Number of queued items in the queue
 */

int32_t env_get_current_queue_size(void *queue);

/*!
 * env_isr
 *
 * Invoke RPMSG/IRQ callback
 *
 * @param env           Pointer to environment context data
 * @param vector        RPMSG IRQ vector ID.
 */
#if defined(RL_USE_ENVIRONMENT_CONTEXT) && (RL_USE_ENVIRONMENT_CONTEXT == 1)
void env_isr(void *env, uint32_t vector);
#else
void env_isr(uint32_t vector);
#endif

#if defined(RL_USE_ENVIRONMENT_CONTEXT) && (RL_USE_ENVIRONMENT_CONTEXT == 1)
/*!
 * env_get_platform_context
 *
 * Get the platform layer context from the environment platform context
 *
 * @param env     Pointer to environment context data
 *
 * @return        Pointer to platform context data
 */
void *env_get_platform_context(void *env_context);

/*!
 * env_init_interrupt
 *
 * Initialize the ISR data for given virtqueue interrupt
 *
 * @param env       Pointer to environment context data
 * @param vq_id     Virtqueue ID
 * @param isr_data  Pointer to initial ISR data
 *
 * @return        Execution status, 0 on success
 */
int32_t env_init_interrupt(void *env, int32_t vq_id, void *isr_data);

/*!
 * env_deinit_interrupt
 *
 * Deinitialize the ISR data for given virtqueue interrupt
 *
 * @param env       Pointer to environment context data
 * @param vq_id     Virtqueue ID
 *
 * @return        Execution status, 0 on success
 */
int32_t env_deinit_interrupt(void *env, int32_t vq_id);
#endif

#endif /* RPMSG_ENV_H_ */<|MERGE_RESOLUTION|>--- conflicted
+++ resolved
@@ -159,15 +159,11 @@
 #ifdef MCUXPRESSO_SDK
 /* MCUXpresso_SDK's PRINTF used in SDK examples */
 #include "fsl_debug_console.h"
-<<<<<<< HEAD
 #if defined SDK_DEBUGCONSOLE && (SDK_DEBUGCONSOLE != DEBUGCONSOLE_DISABLE)
 #define env_print(...) (void)PRINTF(__VA_ARGS__)
 #else
 #define env_print(...)
 #endif
-=======
-#define env_print(...) PRINTF(__VA_ARGS__)
->>>>>>> d484d8dd
 #else
 /* When RPMsg_Lite being used outside of MCUXpresso_SDK use your own env_print
    implemenetation to avoid conflict with Misra 21.6 rule */
